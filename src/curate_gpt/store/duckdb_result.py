--- conflicted
+++ resolved
@@ -1,12 +1,6 @@
 from typing import Any, Dict, Iterator, List, Optional, Set, Tuple
 
-<<<<<<< HEAD
-import jsonlines
-import yaml
 from pydantic import BaseModel, ConfigDict
-=======
-from pydantic import BaseModel
->>>>>>> cf1277b7
 
 SEARCH_RESULT = Tuple[Dict[str, Any], Dict, float, Optional[Dict]]
 
