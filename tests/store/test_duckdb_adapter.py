--- conflicted
+++ resolved
@@ -159,11 +159,7 @@
 
     first_obj = results[0][0]
     print("the id", first_obj["id"])
-<<<<<<< HEAD
-    first_meta = results[0][2]
-=======
     # first_meta = results[0][2]
->>>>>>> cf1277b7
     new_id, new_definition = "Palm Beach", "A beach with palm trees"
     updated_obj = {
         "id": new_id,
